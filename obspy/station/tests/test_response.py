#!/usr/bin/env python
# -*- coding: utf-8 -*-
"""
Test suite for the response handling.

:copyright:
    Lion Krischer (krischer@geophysik.uni-muenchen.de), 2013
:license:
    GNU Lesser General Public License, Version 3
    (http://www.gnu.org/copyleft/lesser.html)
"""
import inspect
from obspy.signal.invsim import evalresp
from obspy.station import read_inventory
from obspy.xseed import Parser
import os
import unittest


import numpy as np


class ResponseTest(unittest.TestCase):
    """
    Tests the for :class:`~obspy.station.inventory.Inventory` class.
    """
    def setUp(self):
        # Most generic way to get the actual data directory.
        self.data_dir = os.path.join(os.path.dirname(os.path.abspath(
            inspect.getfile(inspect.currentframe()))), "data")

    def test_evalresp_with_output_from_seed(self):
        """
        The StationXML file has been converted to SEED with the help of a tool
        provided by IRIS:

        https://seiscode.iris.washington.edu/projects/stationxml-converter
        """
        t_samp = 0.05
        nfft = 16384
<<<<<<< HEAD
        date = obspy.UTCDateTime(2013, 1, 1)
        network = "IU"
        station = "ANMO"
        locid = "10"
        channel = "BHZ"
        units = "VEL"

        seed_file = os.path.join(self.data_dir,
                                 "IRIS_single_channel_with_response.seed")
        parser = Parser(seed_file)

        # older systems don't like an end date in the year 2599 - removing it
        # 'end_effective_date': UTCDateTime(2599, 12, 31, 23, 59, 59)
        parser.blockettes[50][0].end_effective_date = None
        parser.blockettes[52][0].end_date = None

        fh = parser.getRESP()[0][-1]
        fh.seek(0, 0)

        seed_response, seed_freq = evalresp(t_samp, nfft, fh, date=date,
                                            station=station, channel=channel,
                                            network=network, locid=locid,
                                            units=units, freq=True)

        inv = read_inventory(os.path.join(
            self.data_dir, "IRIS_single_channel_with_response.xml"))
        xml_response, xml_freq = \
            inv[0][0][0].response.get_evalresp_response(t_samp, nfft)

        self.assertTrue(np.allclose(seed_freq, xml_freq, rtol=1E-5))
        self.assertTrue(np.allclose(seed_response, xml_response,
                                    rtol=1E-5))
=======
        # Test for different output units.
        units = ["DISP", "VEL", "ACC"]
        filenames = ["IRIS_single_channel_with_response", "XM.05", "AU.MEEK"]

        for filename in filenames:
            xml_filename = os.path.join(self.data_dir,
                                        filename + os.path.extsep + "xml")
            seed_filename = os.path.join(self.data_dir,
                                         filename + os.path.extsep + "seed")

            p = Parser(seed_filename)
            resp_filename = p.getRESP()[0][-1]
            inv = read_inventory(xml_filename)

            network = inv[0].code
            station = inv[0][0].code
            location = inv[0][0][0].location_code
            channel = inv[0][0][0].code
            date = inv[0][0][0].start_date

            for unit in units:
                resp_filename.seek(0, 0)

                seed_response, seed_freq = evalresp(
                    t_samp, nfft, resp_filename, date=date, station=station,
                    channel=channel, network=network, locid=location,
                    units=unit, freq=True)

                xml_response, xml_freq = \
                    inv[0][0][0].response.get_evalresp_response(t_samp, nfft,
                                                                output=unit)

                np.testing.assert_allclose(seed_freq, xml_freq, rtol=1E-5)
                np.testing.assert_allclose(seed_response, xml_response,
                                           rtol=1E-5)
>>>>>>> 3e15bd79


def suite():
    return unittest.makeSuite(ResponseTest, 'test')


if __name__ == '__main__':
    unittest.main(defaultTest='suite')<|MERGE_RESOLUTION|>--- conflicted
+++ resolved
@@ -10,14 +10,12 @@
     (http://www.gnu.org/copyleft/lesser.html)
 """
 import inspect
+import numpy as np
 from obspy.signal.invsim import evalresp
 from obspy.station import read_inventory
 from obspy.xseed import Parser
 import os
 import unittest
-
-
-import numpy as np
 
 
 class ResponseTest(unittest.TestCase):
@@ -38,40 +36,7 @@
         """
         t_samp = 0.05
         nfft = 16384
-<<<<<<< HEAD
-        date = obspy.UTCDateTime(2013, 1, 1)
-        network = "IU"
-        station = "ANMO"
-        locid = "10"
-        channel = "BHZ"
-        units = "VEL"
 
-        seed_file = os.path.join(self.data_dir,
-                                 "IRIS_single_channel_with_response.seed")
-        parser = Parser(seed_file)
-
-        # older systems don't like an end date in the year 2599 - removing it
-        # 'end_effective_date': UTCDateTime(2599, 12, 31, 23, 59, 59)
-        parser.blockettes[50][0].end_effective_date = None
-        parser.blockettes[52][0].end_date = None
-
-        fh = parser.getRESP()[0][-1]
-        fh.seek(0, 0)
-
-        seed_response, seed_freq = evalresp(t_samp, nfft, fh, date=date,
-                                            station=station, channel=channel,
-                                            network=network, locid=locid,
-                                            units=units, freq=True)
-
-        inv = read_inventory(os.path.join(
-            self.data_dir, "IRIS_single_channel_with_response.xml"))
-        xml_response, xml_freq = \
-            inv[0][0][0].response.get_evalresp_response(t_samp, nfft)
-
-        self.assertTrue(np.allclose(seed_freq, xml_freq, rtol=1E-5))
-        self.assertTrue(np.allclose(seed_response, xml_response,
-                                    rtol=1E-5))
-=======
         # Test for different output units.
         units = ["DISP", "VEL", "ACC"]
         filenames = ["IRIS_single_channel_with_response", "XM.05", "AU.MEEK"]
@@ -104,10 +69,9 @@
                     inv[0][0][0].response.get_evalresp_response(t_samp, nfft,
                                                                 output=unit)
 
-                np.testing.assert_allclose(seed_freq, xml_freq, rtol=1E-5)
-                np.testing.assert_allclose(seed_response, xml_response,
-                                           rtol=1E-5)
->>>>>>> 3e15bd79
+                self.assertTrue(np.allclose(seed_freq, xml_freq, rtol=1E-5))
+                self.assertTrue(np.allclose(seed_response, xml_response,
+                                            rtol=1E-5))
 
 
 def suite():
